import React, {PureComponent, MouseEvent, ChangeEvent} from 'react'

import {CopyToClipboard} from 'react-copy-to-clipboard'

import {tagKeys as fetchTagKeys} from 'src/shared/apis/flux/metaQueries'
import parseValuesColumn from 'src/shared/parsing/flux/values'
import TagList from 'src/flux/components/TagList'
import LoaderSkeleton from 'src/flux/components/LoaderSkeleton'

import {
  notifyCopyToClipboardSuccess,
  notifyCopyToClipboardFailed,
} from 'src/shared/copy/notifications'

import {
  Service,
  SchemaFilter,
  RemoteDataState,
  NotificationAction,
} from 'src/types'

interface Props {
  db: string
  service: Service
  tagKey: string
  value: string
  filter: SchemaFilter[]
  notify: NotificationAction
}

interface State {
  isOpen: boolean
  tags: string[]
  loading: RemoteDataState
  searchTerm: string
}

class TagValueListItem extends PureComponent<Props, State> {
  constructor(props) {
    super(props)
    this.state = {
      isOpen: false,
      tags: [],
      loading: RemoteDataState.NotStarted,
      searchTerm: '',
    }
  }

  public render() {
    const {db, service, value} = this.props
    const {searchTerm} = this.state

    return (
      <div className={this.className} onClick={this.handleClick}>
<<<<<<< HEAD
        <div className="flux-schema--item">
          <div className="flux-schema--expander" />
          {value}
          <span className="flux-schema--type">Tag Value</span>
=======
        <div className="flux-schema-item">
          <div className="flex-schema-item-group">
            <div className="flux-schema-item-toggle" />
            {value}
            <span className="flux-schema-type">Tag Value</span>
          </div>
          <CopyToClipboard text={value} onCopy={this.handleCopyAttempt}>
            <div className="flux-schema-copy" onClick={this.handleClickCopy}>
              <span className="icon duplicate" title="copy to clipboard" />
              Copy
            </div>
          </CopyToClipboard>
>>>>>>> 27e0561c
        </div>
        {this.state.isOpen && (
          <>
            {this.isLoading && <LoaderSkeleton />}
            {!this.isLoading && (
              <>
                {!!this.tags.length && (
                  <div className="flux-schema--filter">
                    <input
                      className="form-control input-xs"
                      placeholder={`Filter within ${value}`}
                      type="text"
                      spellCheck={false}
                      autoComplete="off"
                      value={searchTerm}
                      onClick={this.handleInputClick}
                      onChange={this.onSearch}
                    />
                  </div>
                )}
                <TagList
                  db={db}
                  service={service}
                  tags={this.tags}
                  filter={this.filter}
                />
              </>
            )}
          </>
        )}
      </div>
    )
  }

  private get isLoading(): boolean {
    return this.state.loading === RemoteDataState.Loading
  }

  private get filter(): SchemaFilter[] {
    const {filter, tagKey, value} = this.props

    return [...filter, {key: tagKey, value}]
  }

  private get tags(): string[] {
    const {tags, searchTerm} = this.state
    const term = searchTerm.toLocaleLowerCase()
    return tags.filter(t => t.toLocaleLowerCase().includes(term))
  }

  private async getTags() {
    const {db, service} = this.props

    this.setState({loading: RemoteDataState.Loading})

    try {
      const response = await fetchTagKeys(service, db, this.filter)
      const tags = parseValuesColumn(response)
      this.setState({tags, loading: RemoteDataState.Done})
    } catch (error) {
      console.error(error)
    }
  }

  private get className(): string {
    const {isOpen} = this.state
    const openClass = isOpen ? 'expanded' : ''

    return `flux-schema-tree flux-schema--child ${openClass}`
  }

  private handleInputClick = (e: MouseEvent<HTMLInputElement>) => {
    e.stopPropagation()
  }

  private handleClick = (e: MouseEvent<HTMLDivElement>) => {
    e.stopPropagation()

    if (this.isFetchable) {
      this.getTags()
    }

    this.setState({isOpen: !this.state.isOpen})
  }

  private handleClickCopy = e => {
    e.stopPropagation()
  }

  private handleCopyAttempt = (
    copiedText: string,
    isSuccessful: boolean
  ): void => {
    const {notify} = this.props
    if (isSuccessful) {
      notify(notifyCopyToClipboardSuccess(copiedText))
    } else {
      notify(notifyCopyToClipboardFailed(copiedText))
    }
  }

  private onSearch = (e: ChangeEvent<HTMLInputElement>) => {
    this.setState({
      searchTerm: e.target.value,
    })
  }

  private get isFetchable(): boolean {
    const {isOpen, loading} = this.state

    return (
      !isOpen &&
      (loading === RemoteDataState.NotStarted ||
        loading !== RemoteDataState.Error)
    )
  }
}

export default TagValueListItem<|MERGE_RESOLUTION|>--- conflicted
+++ resolved
@@ -52,17 +52,11 @@
 
     return (
       <div className={this.className} onClick={this.handleClick}>
-<<<<<<< HEAD
         <div className="flux-schema--item">
-          <div className="flux-schema--expander" />
-          {value}
-          <span className="flux-schema--type">Tag Value</span>
-=======
-        <div className="flux-schema-item">
           <div className="flex-schema-item-group">
-            <div className="flux-schema-item-toggle" />
+            <div className="flux-schema--expander" />
             {value}
-            <span className="flux-schema-type">Tag Value</span>
+            <span className="flux-schema--type">Tag Value</span>
           </div>
           <CopyToClipboard text={value} onCopy={this.handleCopyAttempt}>
             <div className="flux-schema-copy" onClick={this.handleClickCopy}>
@@ -70,7 +64,6 @@
               Copy
             </div>
           </CopyToClipboard>
->>>>>>> 27e0561c
         </div>
         {this.state.isOpen && (
           <>
