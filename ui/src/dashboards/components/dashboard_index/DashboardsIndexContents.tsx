// Libraries
import React, {Component} from 'react'
import _ from 'lodash'

// Components
import Table from 'src/dashboards/components/dashboard_index/Table'
import FilterList from 'src/shared/components/Filter'

// Decorators
import {ErrorHandling} from 'src/shared/decorators/errors'

// Types
import {Dashboard, Organization} from 'src/types/v2'
import {Notification} from 'src/types/notifications'

interface Props {
  dashboards: Dashboard[]
  orgs: Organization[]
  defaultDashboardLink: string
  onSetDefaultDashboard: (dashboardLink: string) => void
  onCreateDashboard: () => void
  onCloneDashboard: (dashboard: Dashboard) => void
  onExportDashboard: (dashboard: Dashboard) => void
  onDeleteDashboard: (dashboard: Dashboard) => void
  onUpdateDashboard: (dashboard: Dashboard) => void
<<<<<<< HEAD
=======
  onEditLabels: (dashboard: Dashboard) => void
  onFilterChange: (searchTerm: string) => void
>>>>>>> 5a63037e
  notify: (message: Notification) => void
  searchTerm: string
  showOwnerColumn: boolean
  filterComponent?: () => JSX.Element
}

@ErrorHandling
export default class DashboardsIndexContents extends Component<Props> {
  public render() {
    const {
      onDeleteDashboard,
      onCloneDashboard,
      onExportDashboard,
      onCreateDashboard,
      defaultDashboardLink,
      onSetDefaultDashboard,
      onUpdateDashboard,
      searchTerm,
      orgs,
      showOwnerColumn,
      dashboards,
      filterComponent,
      onFilterChange,
    } = this.props

    return (
      <FilterList<Dashboard>
        list={dashboards}
        searchTerm={searchTerm}
        searchKeys={['name', 'labels[].name']}
        sortByKey="name"
      >
        {filteredDashboards => (
          <Table
            filterComponent={filterComponent}
            searchTerm={searchTerm}
            dashboards={filteredDashboards}
            onDeleteDashboard={onDeleteDashboard}
            onCreateDashboard={onCreateDashboard}
            onCloneDashboard={onCloneDashboard}
            onExportDashboard={onExportDashboard}
            defaultDashboardLink={defaultDashboardLink}
            onSetDefaultDashboard={onSetDefaultDashboard}
            onUpdateDashboard={onUpdateDashboard}
            orgs={orgs}
            showOwnerColumn={showOwnerColumn}
            onFilterChange={onFilterChange}
          />
        )}
      </FilterList>
    )
  }
}<|MERGE_RESOLUTION|>--- conflicted
+++ resolved
@@ -23,11 +23,7 @@
   onExportDashboard: (dashboard: Dashboard) => void
   onDeleteDashboard: (dashboard: Dashboard) => void
   onUpdateDashboard: (dashboard: Dashboard) => void
-<<<<<<< HEAD
-=======
-  onEditLabels: (dashboard: Dashboard) => void
   onFilterChange: (searchTerm: string) => void
->>>>>>> 5a63037e
   notify: (message: Notification) => void
   searchTerm: string
   showOwnerColumn: boolean
