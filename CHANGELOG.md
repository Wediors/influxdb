--- conflicted
+++ resolved
@@ -1,21 +1,18 @@
 ## v1.5.0.0 [unreleased]
 
 ### Features
-<<<<<<< HEAD
 1.  [#2526](https://github.com/influxdata/chronograf/pull/2526): Add support for RS256/JWKS verification, support for id_token parsing (as in ADFS)
 
 ### UI Improvements
 ### Bug Fixes
 
 ## v1.4.3.0 [unreleased]
-=======
 
 ### UI Improvements
 
 ### Bug Fixes
 
 ## v1.4.3.0 [2018-3-28]
->>>>>>> 90552131
 
 ### Features
 
@@ -36,17 +33,14 @@
 1.  [#2970](https://github.com/influxdata/chronograf/pull/2970): Fix hanging browser on docker host dashboard
 1.  [#3006](https://github.com/influxdata/chronograf/pull/3006): Fix Kapacitor Rules task enabled checkboxes to only toggle exactly as clicked
 1.  [#3048](https://github.com/influxdata/chronograf/pull/3048): Prevent Multi-Select Dropdown in InfluxDB Admin Users and Roles tabs from losing selection state
-<<<<<<< HEAD
 1.  [#3073](https://github.com/influxdata/chronograf/pull/3073): Fix Delete button in All Users admin page
 1.  [#3068](https://github.com/influxdata/chronograf/pull/3068): Fix intermittent missing fill from graphs
 1.  [#3087](https://github.com/influxdata/chronograf/pull/3087): Exit annotation edit mode when user navigates away from dashboard
 1.  [#3079](https://github.com/influxdata/chronograf/pull/3082): Support custom time range in annotations api wrapper
-=======
 1.  [#3068](https://github.com/influxdata/chronograf/pull/3068): Fix intermittent missing fill from graphs
 1.  [#3079](https://github.com/influxdata/chronograf/pull/3082): Support custom time range in annotations api wrapper
 1.  [#3087](https://github.com/influxdata/chronograf/pull/3087): Exit annotation edit mode when user navigates away from dashboard
 1.  [#3073](https://github.com/influxdata/chronograf/pull/3073): Fix Delete button in All Users admin page
->>>>>>> 90552131
 
 ## v1.4.2.3 [2018-03-08]
 
