--- conflicted
+++ resolved
@@ -10,12 +10,8 @@
   1. [#1337](https://github.com/influxdata/chronograf/pull/1337): Add support for blank hostnames on the Host List page
   1. [#1340](https://github.com/influxdata/chronograf/pull/1340): Fix case where the Explorer and cell editor falsely assumed there was no active query
   1. [#1338](https://github.com/influxdata/chronograf/pull/1338): Require url and name when adding a new source
-<<<<<<< HEAD
-  1. [#1348](https://github.com/influxdata/chronograf/pull/1348): Fix broken 'Add Kapacitor' Link
   1. [#1349](https://github.com/influxdata/chronograf/pull/1349): Add query for windows uptime
-=======
   1. [#1348](https://github.com/influxdata/chronograf/pull/1348): Fix broken `Add Kapacitor` link on the Alerts page - thank you, @nickysemenza
->>>>>>> 8a9ae728
 
 ### Features
 
